//! muda is a Menu Utilities library for Desktop Applications.
//!
//! # Example
//!
//! Create the menu and add your items
//!
//! ```no_run
//! # use muda::{Menu, Submenu, MenuItem, accelerator::{Code, Modifiers, Accelerator}, PredefinedMenuItem};
//! let menu = Menu::new();
//! let menu_item2 = MenuItem::new("Menu item #2", false, None);
//! let submenu = Submenu::with_items("Submenu Outer", true,&[
//!   &MenuItem::new("Menu item #1", true, Some(Accelerator::new(Some(Modifiers::ALT), Code::KeyD))),
//!   &PredefinedMenuItem::separator(),
//!   &menu_item2,
//!   &MenuItem::new("Menu item #3", true, None),
//!   &PredefinedMenuItem::separator(),
//!   &Submenu::with_items("Submenu Inner", true,&[
//!     &MenuItem::new("Submenu item #1", true, None),
//!     &PredefinedMenuItem::separator(),
//!     &menu_item2,
//!   ])
//! ]);
//!
//! ```
//!
//! Then Add your root menu to a Window on Windows and Linux Only or use it
//! as your global app menu on macOS
//!
//! ```no_run
//! // --snip--
//! #[cfg(target_os = "windows")]
//! menu.init_for_hwnd(window.hwnd() as isize);
//! #[cfg(target_os = "linux")]
//! menu.init_for_gtk_window(&gtk_window);
//! #[cfg(target_os = "macos")]
//! menu.init_for_nsapp();
//! ```
//!
//! # Context menus (Popup menus)
//!
//! You can also use a [`Menu`] or a [`Submenu`] show a context menu.
//!
//! ```no_run
//! // --snip--
//! let x = 100;
//! let y = 120;
//! #[cfg(target_os = "windows")]
//! menu.show_context_menu_for_hwnd(window.hwnd() as isize, x, y);
//! #[cfg(target_os = "linux")]
//! menu.show_context_menu_for_gtk_window(&gtk_window, x, y);
//! #[cfg(target_os = "macos")]
//! menu.show_context_menu_for_nsview(nsview, x, y);
//! ```
//! # Processing menu events
//!
//! You can use [`menu_event_receiver`] to get a reference to the [`MenuEventReceiver`]
//! which you can use to listen to events when a menu item is activated
//! ```no_run
//! # use muda::menu_event_receiver;
//! #
//! # let save_item: muda::MenuItem = unsafe { std::mem::zeroed() };
//! if let Ok(event) = menu_event_receiver().try_recv() {
//!     match event.id {
//!         _ if event.id == save_item.id() => {
//!             println!("Save menu item activated");
//!         },
//!         _ => {}
//!     }
//! }
//! ```
//!
//! # Accelerators on Windows
//!
//! Accelerators don't work unless the win32 message loop calls
//! [`TranslateAcceleratorW`](windows_sys::Win32::UI::WindowsAndMessaging::TranslateAcceleratorW)
//!
//! See [`Menu::init_for_hwnd`] for more details

use accelerator::Accelerator;
use crossbeam_channel::{unbounded, Receiver, Sender};
use once_cell::sync::Lazy;
use predefined::PredfinedMenuItemType;

pub mod accelerator;
mod platform_impl;
mod predefined;
mod util;

#[cfg(target_os = "macos")]
#[macro_use]
extern crate objc;

#[derive(Clone, Debug, PartialEq, Eq)]
pub enum MenuItemType {
    Submenu,
    Normal,
    Check,
    Predefined,
}

impl Default for MenuItemType {
    fn default() -> Self {
        Self::Normal
    }
}

/// A trait that defines a generic item in a menu, which may be one of [MenuItemType]
///
/// # Safety
///
/// This trait is ONLY meant to be implemented internally.
pub unsafe trait MenuItemExt {
    /// Get the type of this menu entry
    fn type_(&self) -> MenuItemType;

    /// Casts this menu entry to [`Any`](std::any::Any).
    ///
    /// You can use this to get the concrete underlying type
    /// when calling [`Menu::items`] or [`Submenu::items`] by calling [`downcast_ref`](https://doc.rust-lang.org/std/any/trait.Any.html#method.downcast_ref-1)
    ///
    /// ## Example
    ///
    /// ```
    /// # use muda::{Submenu, MenuItem};
    /// let submenu = Submenu::new("Submenu", true);
    /// let item = MenuItem::new("Text", true, None);
    /// submenu.append(&item);
    /// // --snip--
    /// let item = &submenu.items()[0];
    /// let item = item.as_any().downcast_ref::<MenuItem>().unwrap();
    /// item.set_text("New text")
    /// ````
    fn as_any(&self) -> &(dyn std::any::Any + 'static);

    /// Returns the id associated with this menu entry
    fn id(&self) -> u32;
}

/// A reciever that could be used to listen to menu events.
pub type MenuEventReceiver = Receiver<MenuEvent>;

static MENU_CHANNEL: Lazy<(Sender<MenuEvent>, MenuEventReceiver)> = Lazy::new(unbounded);

/// Gets a reference to the event channel's [MenuEventReceiver]
/// which can be used to listen for menu events.
pub fn menu_event_receiver<'a>() -> &'a MenuEventReceiver {
    &MENU_CHANNEL.1
}

/// Describes a menu event emitted when a menu item is activated
#[derive(Debug)]
pub struct MenuEvent {
    /// Id of the menu item which triggered this event
    pub id: u32,
}

/// A root menu that can be added to a Window on Windows and Linux
/// and used as the app global menu on macOS.
#[derive(Clone)]
pub struct Menu(platform_impl::Menu);

impl Default for Menu {
    fn default() -> Self {
        Self::new()
    }
}

impl Menu {
    /// Creates a new menu.
    pub fn new() -> Self {
        Self(platform_impl::Menu::new())
    }

    /// Creates a new menu with given `items`. It calls [`Menu::new`] and [`Menu::append_items`] internally.
    pub fn with_items(items: &[&dyn MenuItemExt]) -> Self {
        let menu = Self::new();
        menu.append_items(items);
        menu
    }

    /// Add a menu item to the end of this menu.
    ///
    /// ## Platform-spcific:
    ///
    /// - **macOS:** Only [`Submenu`] can be added to the menu
    pub fn append(&self, item: &dyn MenuItemExt) {
        self.0.append(item)
    }

    /// Add menu items to the end of this menu. It calls [`Menu::append`] in a loop.
    ///
    /// ## Platform-spcific:
    ///
    /// - **macOS:** Only [`Submenu`] can be added to the menu
    pub fn append_items(&self, items: &[&dyn MenuItemExt]) {
        for item in items {
            self.append(*item);
        }
    }

    /// Add a menu item to the beginning of this menu.
    ///
    /// ## Platform-spcific:
    ///
    /// - **macOS:** Only [`Submenu`] can be added to the menu
    pub fn prepend(&self, item: &dyn MenuItemExt) {
        self.0.prepend(item)
    }

    /// Add menu items to the beginning of this menu.
    /// It calls [`Menu::prepend`] on the first element and
    /// passes the rest to [`Menu::insert_items`] with position of `1`.
    ///
    /// ## Platform-spcific:
    ///
    /// - **macOS:** Only [`Submenu`] can be added to the menu
    pub fn prepend_items(&self, items: &[&dyn MenuItemExt]) {
        self.prepend(items[0]);
        self.insert_items(&items[1..], 1);
    }

    /// Insert a menu item at the specified `postion` in the menu.
    ///
    /// ## Platform-spcific:
    ///
    /// - **macOS:** Only [`Submenu`] can be added to the menu
    pub fn insert(&self, item: &dyn MenuItemExt, position: usize) {
        self.0.insert(item, position)
    }

    /// Insert menu items at the specified `postion` in the menu.
    ///
    /// ## Platform-spcific:
    ///
    /// - **macOS:** Only [`Submenu`] can be added to the menu
    pub fn insert_items(&self, items: &[&dyn MenuItemExt], position: usize) {
        for (i, item) in items.iter().enumerate() {
            self.insert(*item, position + i)
        }
    }

    /// Remove a menu item from this menu.
    ///
    /// ## Panics
    ///
    /// - If `item` has already been removed
    /// - If `item` wasn't previously [append](Menu::append)ed to this menu
    pub fn remove(&self, item: &dyn MenuItemExt) {
        self.0.remove(item)
    }

    /// Returns a list of menu items that has been added to this menu.
    pub fn items(&self) -> Vec<Box<dyn MenuItemExt>> {
        self.0.items()
    }

    /// Adds this menu to a [`gtk::ApplicationWindow`]
    ///
    /// This method adds a [`gtk::Box`] then adds a [`gtk::MenuBar`] as its first child and returns the [`gtk::Box`].
    /// So if more widgets need to be added, then [`gtk::prelude::BoxExt::pack_start`] or
    /// similiar methods should be used on the returned [`gtk::Box`].
    ///
    /// ## Safety:
    ///
    /// This should be called before anything is added to the window.
    ///
    /// ## Panics:
    ///
    /// Panics if the gtk event loop hasn't been initialized on the thread.
    #[cfg(target_os = "linux")]
    pub fn init_for_gtk_window<W>(&self, w: &W) -> std::rc::Rc<gtk::Box>
    where
        W: gtk::prelude::IsA<gtk::ApplicationWindow>,
        W: gtk::prelude::IsA<gtk::Container>,
        W: gtk::prelude::IsA<gtk::Window>,
    {
        self.0.init_for_gtk_window(w)
    }

    /// Adds this menu to a win32 window.
    ///
    /// ##  Note about accelerators:
    ///
    /// For accelerators to work, the event loop needs to call
    /// [`TranslateAcceleratorW`](windows_sys::Win32::UI::WindowsAndMessaging::TranslateAcceleratorW)
    /// with the [`HACCEL`](windows_sys::Win32::UI::WindowsAndMessaging::HACCEL) returned from [`Menu::haccel`]
    ///
    /// #### Example:
    /// ```
    /// # use muda::Menu;
    /// # use windows_sys::Win32::UI::WindowsAndMessaging::{MSG, GetMessageW, TranslateMessage, DispatchMessageW, TranslateAcceleratorW};
    /// let menu = Menu::new();
    /// unsafe {
    ///     let mut msg: MSG = std::mem::zeroed();
    ///     while GetMessageW(&mut msg, 0, 0, 0) == 1 {
    ///         let translated = TranslateAcceleratorW(msg.hwnd, menu.haccel(), &msg as *const _);
    ///         if translated != 1{
    ///             TranslateMessage(&msg);
    ///             DispatchMessageW(&msg);
    ///         }
    ///     }
    /// }
    /// ```
    #[cfg(target_os = "windows")]
    pub fn init_for_hwnd(&self, hwnd: isize) {
        self.0.init_for_hwnd(hwnd)
    }

    /// Returns The [`HACCEL`](windows_sys::Win32::UI::WindowsAndMessaging::HACCEL) associated with this menu
    /// It can be used with [`TranslateAcceleratorW`](windows_sys::Win32::UI::WindowsAndMessaging::TranslateAcceleratorW)
    /// in the event loop to enable accelerators
    #[cfg(target_os = "windows")]
    pub fn haccel(&self) -> windows_sys::Win32::UI::WindowsAndMessaging::HACCEL {
        self.0.haccel()
    }

    /// Removes this menu from a [`gtk::ApplicationWindow`]
    #[cfg(target_os = "linux")]
    pub fn remove_for_gtk_window<W>(&self, w: &W)
    where
        W: gtk::prelude::IsA<gtk::ApplicationWindow>,
        W: gtk::prelude::IsA<gtk::Window>,
    {
        self.0.remove_for_gtk_window(w)
    }

    /// Removes this menu from a win32 window
    #[cfg(target_os = "windows")]
    pub fn remove_for_hwnd(&self, hwnd: isize) {
        self.0.remove_for_hwnd(hwnd)
    }

    /// Hides this menu from a [`gtk::ApplicationWindow`]
    #[cfg(target_os = "linux")]
    pub fn hide_for_gtk_window<W>(&self, w: &W)
    where
        W: gtk::prelude::IsA<gtk::ApplicationWindow>,
    {
        self.0.hide_for_gtk_window(w)
    }

    /// Hides this menu from a win32 window
    #[cfg(target_os = "windows")]
    pub fn hide_for_hwnd(&self, hwnd: isize) {
        self.0.hide_for_hwnd(hwnd)
    }

    /// Shows this menu on a [`gtk::ApplicationWindow`]
    #[cfg(target_os = "linux")]
    pub fn show_for_gtk_window<W>(&self, w: &W)
    where
        W: gtk::prelude::IsA<gtk::ApplicationWindow>,
    {
        self.0.show_for_gtk_window(w)
    }

    /// Shows this menu on a win32 window
    #[cfg(target_os = "windows")]
    pub fn show_for_hwnd(&self, hwnd: isize) {
        self.0.show_for_hwnd(hwnd)
    }

    /// Shows this menu as a context menu inside a [`gtk::ApplicationWindow`]
    ///
    /// `x` and `y` is relatvie to the window top-left corner
    #[cfg(target_os = "linux")]
    pub fn show_context_menu_for_gtk_window<W>(&self, w: &W, x: f64, y: f64)
    where
        W: gtk::prelude::IsA<gtk::ApplicationWindow>,
        W: gtk::prelude::IsA<gtk::Widget>,
    {
        self.0.show_context_menu_for_gtk_window(w, x, y)
    }

    /// Shows this menu as a context menu inside a win32 window.
    ///
    /// `x` and `y` is relatvie to the window top-left corner
    #[cfg(target_os = "windows")]
    pub fn show_context_menu_for_hwnd(&self, hwnd: isize, x: f64, y: f64) {
        self.0.show_context_menu_for_hwnd(hwnd, x, y)
    }

    #[cfg(target_os = "macos")]
    pub fn show_context_menu_for_nsview(&self, view: cocoa::base::id) {
        self.0.show_context_menu_for_nsview(view)
    }

    /// Adds this menu to an NSApp.
    #[cfg(target_os = "macos")]
    pub fn init_for_nsapp(&self) {
        self.0.init_for_nsapp()
    }

    /// Removes this menu from an NSApp.
    #[cfg(target_os = "macos")]
    pub fn remove_for_nsapp(&self) {
        self.0.remove_for_nsapp()
    }
}

/// A menu that can be added to a [`Menu`] or another [`Submenu`].
#[derive(Clone)]
pub struct Submenu(platform_impl::Submenu);

unsafe impl MenuItemExt for Submenu {
    fn type_(&self) -> MenuItemType {
        MenuItemType::Submenu
    }
    fn as_any(&self) -> &(dyn std::any::Any + 'static) {
        self
    }

    fn id(&self) -> u32 {
        self.id()
    }
}

impl Submenu {
    /// Create a new submenu.
    ///
    /// - `text` could optionally contain an `&` before a character to assign this character as the mnemonic
    /// for this submenu. To display a `&` without assigning a mnemenonic, use `&&`
    pub fn new<S: AsRef<str>>(text: S, enabled: bool) -> Self {
        Self(platform_impl::Submenu::new(text.as_ref(), enabled))
    }

    /// Creates a new submenu with given `items`. It calls [`Submenu::new`] and [`Submenu::append_items`] internally.
    pub fn with_items<S: AsRef<str>>(text: S, enabled: bool, items: &[&dyn MenuItemExt]) -> Self {
        let menu = Self::new(text, enabled);
        menu.append_items(items);
        menu
    }

    /// Returns a unique identifier associated with this submenu.
    pub fn id(&self) -> u32 {
        self.0.id()
    }

    /// Add a menu item to the end of this menu.
    pub fn append(&self, item: &dyn MenuItemExt) {
        self.0.append(item)
    }

    /// Add menu items to the end of this submenu. It calls [`Submenu::append`] in a loop.
    pub fn append_items(&self, items: &[&dyn MenuItemExt]) {
        for item in items {
            self.append(*item);
        }
    }

    /// Add a menu item to the beginning of this submenu.
    pub fn prepend(&self, item: &dyn MenuItemExt) {
        self.0.prepend(item)
    }

    /// Add menu items to the beginning of this submenu.
    /// It calls [`Menu::prepend`] on the first element and
    /// passes the rest to [`Menu::insert_items`] with position of `1`.
    pub fn prepend_items(&self, items: &[&dyn MenuItemExt]) {
        self.prepend(items[0]);
        self.insert_items(&items[1..], 1);
    }

    /// Insert a menu item at the specified `postion` in the submenu.
    pub fn insert(&self, item: &dyn MenuItemExt, position: usize) {
        self.0.insert(item, position)
    }

    /// Insert menu items at the specified `postion` in the submenu.
    pub fn insert_items(&self, items: &[&dyn MenuItemExt], position: usize) {
        for (i, item) in items.iter().enumerate() {
            self.insert(*item, position + i)
        }
    }

    /// Remove a menu item from this submenu.
    pub fn remove(&self, item: &dyn MenuItemExt) {
        self.0.remove(item)
    }

    /// Returns a list of menu items that has been added to this submenu.
    pub fn items(&self) -> Vec<Box<dyn MenuItemExt>> {
        self.0.items()
    }

    /// Get the text for this submenu.
    pub fn text(&self) -> String {
        self.0.text()
    }

    /// Set the text for this submenu. `text` could optionally contain
    /// an `&` before a character to assign this character as the mnemonic
    /// for this submenu. To display a `&` without assigning a mnemenonic, use `&&`
    pub fn set_text<S: AsRef<str>>(&self, text: S) {
        self.0.set_text(text.as_ref())
    }

    /// Get whether this submenu is enabled or not.
    pub fn is_enabled(&self) -> bool {
        self.0.is_enabled()
    }

    /// Enable or disable this submenu.
    pub fn set_enabled(&self, enabled: bool) {
        self.0.set_enabled(enabled)
    }

    /// Shows this submenu as a context menu inside a [`gtk::ApplicationWindow`]
    ///
    /// `x` and `y` is relatvie to the window top-left corner
    #[cfg(target_os = "linux")]
    pub fn show_context_menu_for_gtk_window<W>(&self, w: &W, x: f64, y: f64)
    where
        W: gtk::prelude::IsA<gtk::ApplicationWindow>,
        W: gtk::prelude::IsA<gtk::Widget>,
    {
        self.0.show_context_menu_for_gtk_window(w, x, y)
    }

    /// Shows this submenu as a context menu inside a win32 window.
    ///
    /// `x` and `y` is relatvie to the window top-left corner
    #[cfg(target_os = "windows")]
    pub fn show_context_menu_for_hwnd(&self, hwnd: isize, x: f64, y: f64) {
        self.0.show_context_menu_for_hwnd(hwnd, x, y)
    }
}

/// A menu item inside a [`Menu`] or [`Submenu`] and contains only text.
#[derive(Clone)]
pub struct MenuItem(platform_impl::MenuItem);

unsafe impl MenuItemExt for MenuItem {
    fn type_(&self) -> MenuItemType {
        MenuItemType::Normal
    }
    fn as_any(&self) -> &(dyn std::any::Any + 'static) {
        self
    }

    fn id(&self) -> u32 {
        self.id()
    }
}

impl MenuItem {
    /// Create a new menu item.
    ///
    /// - `text` could optionally contain an `&` before a character to assign this character as the mnemonic
    /// for this menu item. To display a `&` without assigning a mnemenonic, use `&&`
    pub fn new<S: AsRef<str>>(text: S, enabled: bool, acccelerator: Option<Accelerator>) -> Self {
        Self(platform_impl::MenuItem::new(
            text.as_ref(),
            enabled,
            acccelerator,
        ))
    }

    /// Returns a unique identifier associated with this menu item.
    pub fn id(&self) -> u32 {
        self.0.id()
    }

    /// Get the text for this menu item.
    pub fn text(&self) -> String {
        self.0.text()
    }

    /// Set the text for this menu item. `text` could optionally contain
    /// an `&` before a character to assign this character as the mnemonic
    /// for this menu item. To display a `&` without assigning a mnemenonic, use `&&`
    pub fn set_text<S: AsRef<str>>(&self, text: S) {
        self.0.set_text(text.as_ref())
    }

    /// Get whether this menu item is enabled or not.
    pub fn is_enabled(&self) -> bool {
        self.0.is_enabled()
    }

    /// Enable or disable this menu item.
    pub fn set_enabled(&self, enabled: bool) {
        self.0.set_enabled(enabled)
    }
}

/// A predefined (native) menu item which has a predfined behavior by the OS or by this crate.
pub struct PredefinedMenuItem(platform_impl::PredefinedMenuItem);

unsafe impl MenuItemExt for PredefinedMenuItem {
    fn type_(&self) -> MenuItemType {
        MenuItemType::Predefined
    }
    fn as_any(&self) -> &(dyn std::any::Any + 'static) {
        self
    }

    fn id(&self) -> u32 {
        self.id()
    }
}

impl PredefinedMenuItem {
    /// A Separator in a menu
    ///
    /// ## Platform-specific:
    ///
    /// - **Windows**: Doesn't work when added in the [menu bar](crate::Menu)
    pub fn separator() -> PredefinedMenuItem {
        PredefinedMenuItem::new::<&str>(PredfinedMenuItemType::Separator, None)
    }

    pub fn copy(text: Option<&str>) -> PredefinedMenuItem {
        PredefinedMenuItem::new(PredfinedMenuItemType::Copy, text)
    }

    pub fn cut(text: Option<&str>) -> PredefinedMenuItem {
        PredefinedMenuItem::new(PredfinedMenuItemType::Cut, text)
    }

    pub fn paste(text: Option<&str>) -> PredefinedMenuItem {
        PredefinedMenuItem::new(PredfinedMenuItemType::Paste, text)
    }

    pub fn select_all(text: Option<&str>) -> PredefinedMenuItem {
        PredefinedMenuItem::new(PredfinedMenuItemType::SelectAll, text)
    }

<<<<<<< HEAD
    pub fn undo(text: Option<&str>) -> PredefinedMenuItem {
        PredefinedMenuItem::new(PredfinedMenuItemType::Undo, text)
    }

    pub fn redo(text: Option<&str>) -> PredefinedMenuItem {
        PredefinedMenuItem::new(PredfinedMenuItemType::Redo, text)
=======
    pub fn separator() -> PredefinedMenuItem {
        PredefinedMenuItem::new::<&str>(PredfinedMenuItemType::Separator, None)
>>>>>>> 6df33cff
    }

    pub fn minimize(text: Option<&str>) -> PredefinedMenuItem {
        PredefinedMenuItem::new(PredfinedMenuItemType::Minimize, text)
    }

    pub fn maximize(text: Option<&str>) -> PredefinedMenuItem {
        PredefinedMenuItem::new(PredfinedMenuItemType::Maximize, text)
    }

    pub fn fullscreen(text: Option<&str>) -> PredefinedMenuItem {
        PredefinedMenuItem::new(PredfinedMenuItemType::Fullscreen, text)
    }

    pub fn hide(text: Option<&str>) -> PredefinedMenuItem {
        PredefinedMenuItem::new(PredfinedMenuItemType::Hide, text)
    }

    pub fn hide_others(text: Option<&str>) -> PredefinedMenuItem {
        PredefinedMenuItem::new(PredfinedMenuItemType::HideOthers, text)
    }

    pub fn show_all(text: Option<&str>) -> PredefinedMenuItem {
        PredefinedMenuItem::new(PredfinedMenuItemType::ShowAll, text)
    }

    pub fn close_window(text: Option<&str>) -> PredefinedMenuItem {
        PredefinedMenuItem::new(PredfinedMenuItemType::CloseWindow, text)
    }

    pub fn quit(text: Option<&str>) -> PredefinedMenuItem {
        PredefinedMenuItem::new(PredfinedMenuItemType::Quit, text)
    }

    pub fn about(text: Option<&str>, metadata: Option<AboutMetadata>) -> PredefinedMenuItem {
        PredefinedMenuItem::new(PredfinedMenuItemType::About(metadata), text)
    }

    pub fn services(text: Option<&str>) -> PredefinedMenuItem {
        PredefinedMenuItem::new(PredfinedMenuItemType::Services, text)
    }

    fn new<S: AsRef<str>>(item: PredfinedMenuItemType, text: Option<S>) -> Self {
        Self(platform_impl::PredefinedMenuItem::new(
            item,
            text.map(|t| t.as_ref().to_string()),
        ))
    }

    fn id(&self) -> u32 {
        self.0.id()
    }

    /// Get the text for this predefined menu item.
    pub fn text(&self) -> String {
        self.0.text()
    }

    /// Set the text for this predefined menu item.
    pub fn set_text<S: AsRef<str>>(&self, text: S) {
        self.0.set_text(text.as_ref())
    }
}

/// A check menu item inside a [`Menu`] or [`Submenu`]
/// and usually contains a text and a check mark or a similar toggle
/// that corresponds to a checked and unchecked states.
#[derive(Clone)]
pub struct CheckMenuItem(platform_impl::CheckMenuItem);

unsafe impl MenuItemExt for CheckMenuItem {
    fn type_(&self) -> MenuItemType {
        MenuItemType::Check
    }
    fn as_any(&self) -> &(dyn std::any::Any + 'static) {
        self
    }

    fn id(&self) -> u32 {
        self.id()
    }
}

impl CheckMenuItem {
    /// Create a new check menu item.
    ///
    /// - `text` could optionally contain an `&` before a character to assign this character as the mnemonic
    /// for this check menu item. To display a `&` without assigning a mnemenonic, use `&&`
    pub fn new<S: AsRef<str>>(
        text: S,
        enabled: bool,
        checked: bool,
        acccelerator: Option<Accelerator>,
    ) -> Self {
        Self(platform_impl::CheckMenuItem::new(
            text.as_ref(),
            enabled,
            checked,
            acccelerator,
        ))
    }

    /// Returns a unique identifier associated with this submenu.
    pub fn id(&self) -> u32 {
        self.0.id()
    }

    /// Get the text for this check menu item.
    pub fn text(&self) -> String {
        self.0.text()
    }

    /// Get the text for this check menu item. `text` could optionally contain
    /// an `&` before a character to assign this character as the mnemonic
    /// for this check menu item. To display a `&` without assigning a mnemenonic, use `&&`
    pub fn set_text<S: AsRef<str>>(&self, text: S) {
        self.0.set_text(text.as_ref())
    }

    /// Get whether this check menu item is enabled or not.
    pub fn is_enabled(&self) -> bool {
        self.0.is_enabled()
    }

    /// Enable or disable this check menu item.
    pub fn set_enabled(&self, enabled: bool) {
        self.0.set_enabled(enabled)
    }

    /// Get whether this check menu item is checked or not.
    pub fn is_checked(&self) -> bool {
        self.0.is_checked()
    }

    /// Check or Uncheck this check menu item.
    pub fn set_checked(&self, checked: bool) {
        self.0.set_checked(checked)
    }
}

/// Application metadata for the [`PredefinedMenuItem::about`].
///
/// ## Platform-specific
///
/// - **macOS:** The metadata is ignored.
#[derive(PartialEq, Eq, Debug, Clone, Default)]
pub struct AboutMetadata {
    /// The application name.
    pub name: Option<String>,
    /// The application version.
    pub version: Option<String>,
    /// The authors of the application.
    pub authors: Option<Vec<String>>,
    /// Application comments.
    pub comments: Option<String>,
    /// The copyright of the application.
    pub copyright: Option<String>,
    /// The license of the application.
    pub license: Option<String>,
    /// The application website.
    pub website: Option<String>,
    /// The website label.
    pub website_label: Option<String>,
}<|MERGE_RESOLUTION|>--- conflicted
+++ resolved
@@ -601,11 +601,6 @@
 }
 
 impl PredefinedMenuItem {
-    /// A Separator in a menu
-    ///
-    /// ## Platform-specific:
-    ///
-    /// - **Windows**: Doesn't work when added in the [menu bar](crate::Menu)
     pub fn separator() -> PredefinedMenuItem {
         PredefinedMenuItem::new::<&str>(PredfinedMenuItemType::Separator, None)
     }
@@ -626,17 +621,12 @@
         PredefinedMenuItem::new(PredfinedMenuItemType::SelectAll, text)
     }
 
-<<<<<<< HEAD
     pub fn undo(text: Option<&str>) -> PredefinedMenuItem {
         PredefinedMenuItem::new(PredfinedMenuItemType::Undo, text)
     }
 
     pub fn redo(text: Option<&str>) -> PredefinedMenuItem {
         PredefinedMenuItem::new(PredfinedMenuItemType::Redo, text)
-=======
-    pub fn separator() -> PredefinedMenuItem {
-        PredefinedMenuItem::new::<&str>(PredfinedMenuItemType::Separator, None)
->>>>>>> 6df33cff
     }
 
     pub fn minimize(text: Option<&str>) -> PredefinedMenuItem {
