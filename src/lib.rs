--- conflicted
+++ resolved
@@ -189,13 +189,9 @@
         self.0.append(item)
     }
 
-<<<<<<< HEAD
     /// Add menu items to the end of this menu.
     ///
-    /// It calls [`Menu::append`] in a loop.
-=======
-    /// Add menu items to the end of this menu. It calls [`Menu::append`] in a loop internally.
->>>>>>> 1c01aa14
+    /// It calls [`Menu::append`] in a loop internally.
     ///
     /// ## Platform-spcific:
     ///
@@ -215,14 +211,9 @@
         self.0.prepend(item)
     }
 
-<<<<<<< HEAD
     /// Add menu items to the beginning of this menu.
-    ///
-    /// It calls [`Menu::prepend`] on the first element and
-    /// passes the rest to [`Menu::insert_items`] with position of `1`.
-=======
-    /// Add menu items to the beginning of this menu. It calls [`Menu::insert_items`] with position of `0` internally.
->>>>>>> 1c01aa14
+    /// 
+    /// It calls [`Menu::insert_items`] with position of `0` internally.
     ///
     /// ## Platform-spcific:
     ///
